--- conflicted
+++ resolved
@@ -1,8 +1,4 @@
-<<<<<<< HEAD
 FROM openroad/ubuntu22.04-dev:latest
-=======
-FROM ubuntu:24.04
->>>>>>> e005a6dd
 
 RUN apt update && \
     DEBIAN_FRONTEND=noninteractive \
